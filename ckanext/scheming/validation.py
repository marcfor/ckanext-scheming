--- conflicted
+++ resolved
@@ -95,47 +95,26 @@
 
         if isinstance(value, datetime.datetime):
             return value
-<<<<<<< HEAD
         if value is not missing:
             try:
                 date = h.date_str_to_datetime(value)
             except (TypeError, ValueError), e:
                 raise Invalid(date_error)
         else:
-            if ('__extras',) not in data:
-=======
-        if not value is missing:
-            try:
-                 date = h.date_str_to_datetime(value)
-            except (TypeError, ValueError), e:
-                raise Invalid(date_error)
-        else:
             extras = data.get(('__extras',))
             if not extras or key[0] + '_date' not in extras:
->>>>>>> a61edf5a
                 if field.get('required'):
                     not_empty(key, data, errors, context)
             else:
                 for input_suffix in ['date', 'time']:
                     input = key[0] + '_' + input_suffix
                     new_key = (input,) + tuple(x for x in key if x != key[0])
-<<<<<<< HEAD
-                    try:
-                        value = data[('__extras',)][input]
-                    except KeyError:
-                        data[key] = date
-                        return date
-                    data[new_key] = value
-                    errors[new_key] = []
-
-=======
                     value = extras[input]
                     data[new_key] = value
                     errors[new_key] = []
 
                     del extras[input]
 
->>>>>>> a61edf5a
                     if field.get('required'):
                         not_empty(new_key, data, errors, context)
 
@@ -157,10 +136,6 @@
         data[key] = date
         return date
 
-<<<<<<< HEAD
-=======
-
->>>>>>> a61edf5a
     return validator
 
 def scheming_multiple_choice_output(value):
